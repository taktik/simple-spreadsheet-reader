{
<<<<<<< HEAD
  "name": "@taktik/simple-spreadsheet-reader",
  "version": "1.0.0",
=======
  "name": "simple-spreadsheet-reader",
  "version": "1.1.3",
>>>>>>> ba40589c
  "description": "simple reader for public google spredsheet",
  "main": "dist/index.js",
  "types": "dist/index.d.ts",
  "repository": "https://github.com/hubjac1/simple-spreadsheet-reader",
  "scripts": {
    "eslint": "eslint 'src/*.ts'",
    "prepublish": "npm run build",
    "test": "karma start --no-auto-watch --single-run",
    "test:watch": "karma start --browsers Chrome",
    "build": "tsc",
    "doc": "typedoc --plugin typedoc-plugin-markdown --out ./temp ./src",
    "release": "release-it"
  },
  "keywords": [
    "reader",
    "public",
    "google",
    "spredsheet"
  ],
  "author": "Taktik",
  "license": "ISC",
  "dependencies": {
    "jmespath": "^0.15.0",
    "lodash": "^4.17.15",
    "typescript-http-client": "^0.10.1"
  },
  "devDependencies": {
    "@babel/core": "^7.9.6",
    "@babel/preset-env": "^7.9.6",
    "@types/chai": "^4.2.11",
    "@types/mocha": "^7.0.2",
    "@types/sinon": "^9.0.0",
    "@types/sinon-chai": "^3.2.4",
    "@typescript-eslint/eslint-plugin": "2.26.0",
    "@typescript-eslint/parser": "2.26.0",
    "chai": "^4.2.0",
    "eslint": "6.8.0",
    "eslint-config-standard": "14.1.1",
    "eslint-plugin-import": "2.20.2",
    "eslint-plugin-node": "11.1.0",
    "eslint-plugin-promise": "4.2.1",
    "eslint-plugin-standard": "4.0.1",
    "husky": "^4.2.5",
    "karma": "^5.0.4",
    "karma-chrome-launcher": "^3.1.0",
    "karma-mocha": "^2.0.1",
    "karma-webpack": "^4.0.2",
    "lint-staged": "^10.2.2",
    "mocha": "^7.1.2",
    "release-it": "^13.5.8",
    "sinon": "^9.0.2",
    "ts-loader": "^7.0.2",
    "typedoc": "^0.17.6",
    "typedoc-plugin-markdown": "^2.2.17",
    "typescript": "^3.8.3",
    "webpack": "^4.43.0"
  },
  "husky": {
    "hooks": {
      "pre-commit": "lint-staged"
    }
  },
  "lint-staged": {
    "src/*.ts": "eslint --max-warnings 0"
  }
}<|MERGE_RESOLUTION|>--- conflicted
+++ resolved
@@ -1,11 +1,6 @@
 {
-<<<<<<< HEAD
   "name": "@taktik/simple-spreadsheet-reader",
   "version": "1.0.0",
-=======
-  "name": "simple-spreadsheet-reader",
-  "version": "1.1.3",
->>>>>>> ba40589c
   "description": "simple reader for public google spredsheet",
   "main": "dist/index.js",
   "types": "dist/index.d.ts",
